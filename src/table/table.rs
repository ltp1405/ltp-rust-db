--- conflicted
+++ resolved
@@ -33,11 +33,7 @@
 
     use crate::table::{
         record::{Field, Record},
-<<<<<<< HEAD
         schema::{DataType, Schema}, cursor::Cursor,
-=======
-        schema::{DataType, Schema},
->>>>>>> 8be1ff71
     };
 
     use super::Table;
@@ -71,11 +67,7 @@
 
         let mut cursor = table.cursor();
         let r = cursor.read();
-<<<<<<< HEAD
-        let record2 = Record::from_bytes(&schema, r.buf);
-=======
-        let record2 = Record::from_bytes(schema, r.unwrap().buf);
->>>>>>> 8be1ff71
+        let record2 = Record::from_bytes(&schema, r.unwrap().buf);
         assert_eq!(record, record2);
 
         remove_file("table_basic").unwrap();
